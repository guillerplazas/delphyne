name: test_abduction_experiment
description: null
configs:
<<<<<<< HEAD
  75b5afb1-9e91-4315-85eb-47b83afad1b4:
=======
  86edcb80-a124-436a-b7be-6818d076e6b1:
>>>>>>> 1c69f170
    params:
      bench_name: '1'
      model_cycle:
      - - gpt-4.1-nano
        - 2
      - - gpt-4.1-mini
        - 1
      temperature: 1.5
      num_completions: 4
      max_requests_per_attempt: 4
      max_dollar_budget: 0.1
      max_retries_per_step: 6
      max_propagation_steps: 2
      seed: 0
    status: done
<<<<<<< HEAD
    start_time: 2025-09-08 20:36:49.834096
    end_time: 2025-09-08 20:36:58.549381
  5e2b1e5c-10ee-4f25-8c8b-edf1960fe625:
=======
    start_time: 2025-09-25 13:17:30.229807
    end_time: 2025-09-25 13:17:37.525631
  72ab6401-201b-4e79-a4d8-decc83b28c5a:
>>>>>>> 1c69f170
    params:
      bench_name: '7'
      model_cycle:
      - - gpt-4.1-nano
        - 2
      - - gpt-4.1-mini
        - 1
      temperature: 1.5
      num_completions: 4
      max_requests_per_attempt: 4
      max_dollar_budget: 0.1
      max_retries_per_step: 6
      max_propagation_steps: 2
      seed: 0
    status: done
<<<<<<< HEAD
    start_time: 2025-09-08 20:36:49.834047
    end_time: 2025-09-08 20:37:07.022496
=======
    start_time: 2025-09-25 13:17:30.229844
    end_time: 2025-09-25 13:17:43.261552
>>>>>>> 1c69f170
<|MERGE_RESOLUTION|>--- conflicted
+++ resolved
@@ -1,11 +1,7 @@
 name: test_abduction_experiment
 description: null
 configs:
-<<<<<<< HEAD
-  75b5afb1-9e91-4315-85eb-47b83afad1b4:
-=======
   86edcb80-a124-436a-b7be-6818d076e6b1:
->>>>>>> 1c69f170
     params:
       bench_name: '1'
       model_cycle:
@@ -21,15 +17,9 @@
       max_propagation_steps: 2
       seed: 0
     status: done
-<<<<<<< HEAD
-    start_time: 2025-09-08 20:36:49.834096
-    end_time: 2025-09-08 20:36:58.549381
-  5e2b1e5c-10ee-4f25-8c8b-edf1960fe625:
-=======
     start_time: 2025-09-25 13:17:30.229807
     end_time: 2025-09-25 13:17:37.525631
   72ab6401-201b-4e79-a4d8-decc83b28c5a:
->>>>>>> 1c69f170
     params:
       bench_name: '7'
       model_cycle:
@@ -45,10 +35,5 @@
       max_propagation_steps: 2
       seed: 0
     status: done
-<<<<<<< HEAD
-    start_time: 2025-09-08 20:36:49.834047
-    end_time: 2025-09-08 20:37:07.022496
-=======
     start_time: 2025-09-25 13:17:30.229844
-    end_time: 2025-09-25 13:17:43.261552
->>>>>>> 1c69f170
+    end_time: 2025-09-25 13:17:43.261552