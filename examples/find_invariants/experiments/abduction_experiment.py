import code2inv_experiments as c2i

configs = [
    c2i.AbductionConfig(
        bench_name=bench,
        model_cycle=[("gpt-4o-mini-2024-07-18", 1)],
        temperature=temp,
        num_completions=num_completions,
        max_requests_per_attempt=max_requests_per_attempt,
        max_dollar_budget=0.2,
<<<<<<< HEAD
        max_retries_per_step=16,
=======
        max_retries_per_step=8,
>>>>>>> 1c69f170
        max_propagation_steps=4,
        seed=seed,
    )
    for bench in c2i.BENCHS
    for seed in range(3)
    for num_completions in [8]
    for temp in [1.5]
    for max_requests_per_attempt in [4, 8]
]

if __name__ == "__main__":
    c2i.make_experiment(
        c2i.abduction_experiment, configs, "output", __file__
    ).run_cli()<|MERGE_RESOLUTION|>--- conflicted
+++ resolved
@@ -8,11 +8,7 @@
         num_completions=num_completions,
         max_requests_per_attempt=max_requests_per_attempt,
         max_dollar_budget=0.2,
-<<<<<<< HEAD
-        max_retries_per_step=16,
-=======
         max_retries_per_step=8,
->>>>>>> 1c69f170
         max_propagation_steps=4,
         seed=seed,
     )
