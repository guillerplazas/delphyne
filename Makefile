.PHONY: install pyright test full-test
.PHONY: test-commands FORCE
.PHONY: clean-ignored clean full-clean
.PHONY: delete-test-cache delete-full-test-cache
.PHONY: schemas demos-stub feedback-stub stubs doc-logo readme repomix
<<<<<<< HEAD
.PHONY: deploy-doc-release deploy-doc-dev prepare-release release
=======
.PHONY: doc serve-doc deploy-doc-release deploy-doc-dev prepare-release release
>>>>>>> 1c69f170
.PHONY: cloc count-doc-words
.PHONY: FORCE


RELEASE_SCRIPT := python scripts/prepare_release.py

TO_CLEAN := \
	-name '__pycache__' -o \
	-name '*.pyc' -o \
	-name '*.pyo' -o \
	-name '*.egg-info' -o \
	-name '.pytest_cache' -o \
	-name '_build' -o \
	-name '.ruff_cache' -o \
	-name '.DS_Store' -o \
	-name 'repomix-output.xml'

SCHEMAS_FOLDER := vscode-ui/resources
STUBS_FOLDER := vscode-ui/src/stubs


# Install Delphyne (and its dependencies) in editable mode.
install:
	pip install -e ".[dev]"


# Perform typechecking for the whole codebase and examples.
pyright:
	@echo "Checking main project"
	pyright
	@echo "\n\nChecking find_invariants"
	pyright examples/find_invariants
	@echo "\n\nChecking mini_eqns"
	pyright examples/mini_eqns
	@echo "\n\nChecking small"
	pyright examples/small


# Run a quick, minimal test suite. These tests should not require additional
# dependencies on top of those specified in Delphyne's pyproject.toml. We run
# some commands BEFORE pytest because their output might be needed for the tests
# to succeed.
test: test-commands
	pytest tests
	make -C examples/find_invariants test


# Run a longer test suite. This might require additional dependencies, as
# specified by individual example projects.
full-test: test
	make -C examples/find_invariants full-test
	make -C examples/mini_eqns full-test
	make -C examples/small full-test


# Run all commands in test/commands
CMD_FILES := $(wildcard tests/commands/*.exec.yaml)
test-commands: $(CMD_FILES)
tests/commands/%.exec.yaml: FORCE
	delphyne run $@ --cache --update
FORCE: 


# Clean files ignored by git.
clean-ignored:
	find . \( $(TO_CLEAN) \) -exec rm -rf {} +


# Clean all files that are cheap to regenerate.
clean: clean-ignored
	rm -rf build
	rm -rf site
	rm -rf tests/cmd_out
	make -C vscode-ui clean
	make -C examples/libraries/why3py clean
	make -C examples/find_invariants clean
	make -C examples/mini_eqns clean


# Perform a complete cleaning.
full-clean: clean
	make -C examples/libraries/why3py full-clean


# Delete the request cache of the test suite. Using `make test` will regenerate
# the cache, although doing so can take time and require API keys for a number
# of LLM providers.
delete-test-cache:
	rm -rf tests/cache
	rm -rf tests/output
	rm -rf tests/commands/cache


delete-full-test-cache:
	make -C examples/find_invariants/ delete-full-test-cache
	make -C examples/mini_eqns/ delete-full-test-cache
	make -C examples/small/ delete-full-test-cache


# Generate the demo file schema.
# This should only be executed after a change was made to the `Demo` type.
schemas:
	mkdir -p $(SCHEMAS_FOLDER)
	python -m delphyne.server.generate_schemas demo_file > \
	    $(SCHEMAS_FOLDER)/demo-schema.json
	python -m delphyne.server.generate_schemas config_file > \
	    $(SCHEMAS_FOLDER)/config-schema.json


# Generate stubs by using GPT-4 to translate Python types into TypeScript.
# This should only be executed after a change is made to
# the `Demo` or `DemoFeedback` types
stubs: demos-stub feedback-stub

demos-stub:
	python -m delphyne.server.generate_stubs demos > $(STUBS_FOLDER)/demos.ts

feedback-stub:
	python -m delphyne.server.generate_stubs feedback > $(STUBS_FOLDER)/feedback.ts


# Generate white logos from the black logos (for dark mode themes).
LOGOS_DIR := docs/assets/logos
BLACK_LOGOS := $(wildcard $(LOGOS_DIR)/black/*.png)
WHITE_LOGOS := $(subst /black/,/white/,$(BLACK_LOGOS))
GRAY_LOGOS := $(subst /black/,/gray/,$(BLACK_LOGOS))
$(LOGOS_DIR)/white/%.png: $(LOGOS_DIR)/black/%.png
	convert $< -fill black -colorize 100% -channel RGB -negate +channel $@
$(LOGOS_DIR)/gray/%.png: $(LOGOS_DIR)/black/%.png
	convert $< -fill '#666d77' -colorize 100% $@
doc-logo: $(WHITE_LOGOS) $(GRAY_LOGOS)
	cp $(LOGOS_DIR)/gray/mini.png vscode-ui/media/logo/delphyne.png


# Generate README.md from docs/index.md
readme:
	python scripts/generate_readme.py > README.md


# Folders and files to ignore by repomix.
# Use commas after each item except the last.
REPOMIX_IGNORE = \
	examples/find_invariants/experiments/analysis/,\
	examples/find_invariants/experiments/test-output/,\
	examples/find_invariants/benchmarks/,\
	examples/libraries/,\
	scripts/prepare_release.py
#
# Not excluded so far:
# tests/cache/
#
# Generate a single file summarizing the repo, to be passed to LLMs for context.
repomix:
	repomix --ignore "$(REPOMIX_IGNORE)"


doc:
	mkdocs build


serve-doc:
	mkdocs serve


# Build and deploy the documentation for the latest stable release.
# Warning: this should only be used if the documentation on the current commit
# is valid for the latest stable release.
deploy-doc-release:
	git fetch origin gh-pages
<<<<<<< HEAD
	mike deploy 0.11 latest --update-aliases --push
=======
	mike deploy 0.13 latest --update-aliases --push
>>>>>>> 1c69f170


# Build and deploy the documentation for the dev version
deploy-doc-dev:
	git fetch origin gh-pages
	mike deploy dev --push


# Prepare a new release.
#
# To make a new release, follow the following steps:
#     1. Bump the version number in `pyproject.toml`
#     2. Run `make prepare-release`
#	  3. Check that the changes are ok using `git diff`
#     4. Commit the changes (with "Bump version" message).
#     5. Finalize and push the release using `make release`
prepare-release:
	${RELEASE_SCRIPT} prepare `${RELEASE_SCRIPT} current-version`
# 	@$(MAKE) full-test


# Finalize and push a release (see `prepare-release`).
release:
	@test -z "$$(git status --porcelain)" || (echo "Uncommitted changes found" && exit 1)
	@$(MAKE) deploy-doc-release
	git tag v`${RELEASE_SCRIPT} current-version`
	git push --tags


# Count the number of lines of code
cloc:
	cloc . --exclude-dir=node_modules,out,.vscode-test --include-lang=python,typescript


# Estimate the size of the documentation. A page is traditionally defined as 250
# words (double spaced) or 500 words (single spaced).
count-doc-words:
	@echo "Number of words in mkdocs website (excluding references):"
	find docs -name '*.md' -exec cat {} + | wc -w
	@echo "Number of words in Python docstrings:"
	rg --multiline --multiline-dotall '"""(.*?)"""' -o src | wc -w<|MERGE_RESOLUTION|>--- conflicted
+++ resolved
@@ -3,11 +3,7 @@
 .PHONY: clean-ignored clean full-clean
 .PHONY: delete-test-cache delete-full-test-cache
 .PHONY: schemas demos-stub feedback-stub stubs doc-logo readme repomix
-<<<<<<< HEAD
-.PHONY: deploy-doc-release deploy-doc-dev prepare-release release
-=======
 .PHONY: doc serve-doc deploy-doc-release deploy-doc-dev prepare-release release
->>>>>>> 1c69f170
 .PHONY: cloc count-doc-words
 .PHONY: FORCE
 
@@ -177,11 +173,7 @@
 # is valid for the latest stable release.
 deploy-doc-release:
 	git fetch origin gh-pages
-<<<<<<< HEAD
-	mike deploy 0.11 latest --update-aliases --push
-=======
 	mike deploy 0.13 latest --update-aliases --push
->>>>>>> 1c69f170
 
 
 # Build and deploy the documentation for the dev version
