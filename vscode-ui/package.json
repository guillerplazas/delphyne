--- conflicted
+++ resolved
@@ -4,11 +4,7 @@
   "description": "Language support for Delphyne in VSCode",
   "repository": "https://github.com/jonathan-laurent/delphyne",
   "publisher": "jonathan-laurent",
-<<<<<<< HEAD
-  "version": "0.11.1",
-=======
   "version": "0.13.0",
->>>>>>> 1c69f170
   "icon": "media/logo/delphyne.png",
   "engines": {
     "vscode": "^1.89.0"
