--- conflicted
+++ resolved
@@ -223,11 +223,7 @@
   for (const [category, answers] of Object.entries(feedback.implicit_answers)) {
     const msg = `Implicit answers were used: ${category} (${answers.length}).`;
     diagnostics.push(
-<<<<<<< HEAD
-      makeDiagnostic(["warning", msg], demonstration.__loc__strategy),
-=======
       makeDiagnostic(["info", msg], demonstration.__loc__strategy),
->>>>>>> 1c69f170
     );
   }
   return diagnostics;
