//////
/// Code actions on demonstrations
//////

import * as vscode from "vscode";
import { DemosManager } from "./demos_manager";
import { DelphyneServer } from "./server";
import { DemoElement, queryOfDemoElement } from "./elements";
<<<<<<< HEAD
import {
  DemoFeedback,
  ImplicitAnswer,
  StrategyDemoFeedback,
} from "./stubs/feedback";
=======
>>>>>>> 1c69f170
import {
  DemoFeedback,
  ImplicitAnswer,
  StrategyDemoFeedback,
} from "./stubs/feedback";
import {
  CommandExecutionContext,
  getLocalCommandExecutionContext,
  getWorkspaceRoot,
} from "./config";
import { Answer, StrategyDemo, ToolCall } from "./stubs/demos";
import { PointedTree, TreeInfo, TreeView } from "./tree_view";
import { ROOT_ID } from "./common";
import { addQueries } from "./edit";
import { log } from "./logging";

export class DemosActionsProvider implements vscode.CodeActionProvider {
  /////
  // Constructor and misc registration
  /////

  constructor(
    private demosManager: DemosManager,
    private treeView: TreeView,
    private server: DelphyneServer,
  ) {}

  public provideCodeActions(
    document: vscode.TextDocument,
    range: vscode.Range,
  ): vscode.CodeAction[] | undefined {
    const element = this.demosManager.getElementAt(document.uri, range.start);
    if (element) {
      const exe = getLocalCommandExecutionContext(document);
      const evaluateDemo = this.evaluateDemoAction(element, exe);
      const viewTreeRoot = this.viewTreeRoot(element);
      const viewTestDestination = this.viewTestDestination(element);
      const seePrompt = this.answerQuery(element, true);
      const answerQuery = this.answerQuery(element, false);
      const addImplicitAnswers = this.addImplicitAnswers(element);
      const all: (vscode.CodeAction | null)[] = [
        seePrompt,
        answerQuery,
        viewTestDestination,
        viewTreeRoot,
        evaluateDemo,
        ...addImplicitAnswers,
      ];
      return all.filter((a): a is vscode.CodeAction => a !== null);
    }
    return [];
  }

  public register(context: vscode.ExtensionContext) {
    context.subscriptions.push(
      vscode.languages.registerCodeActionsProvider("yaml", this),
      vscode.commands.registerCommand("delphyne.evaluateDemo", evaluateDemo),
      vscode.commands.registerCommand("delphyne.evaluateAllDemos", async () => {
        await evaluateAllDemos(this.server, this.demosManager);
      }),
      vscode.commands.registerCommand("delphyne.anonDemoCmd", (cmd) => cmd()),
    );
  }

  /////
  // Code Actions
  /////

  private evaluateDemoAction(
    element: DemoElement,
    exeContext: CommandExecutionContext,
  ): vscode.CodeAction {
    const action = new vscode.CodeAction(
      "Evaluate Demonstration",
      vscode.CodeActionKind.Empty,
    );
    action.command = {
      command: "delphyne.evaluateDemo",
      title: "Evaluate Demonstration",
      arguments: [element, exeContext, this.server, this.demosManager],
    };
    return action;
  }

  private viewTreeRoot(element: DemoElement): vscode.CodeAction | null {
    const feedback = this.demosManager.getFeedback(
      element.uri,
      element.demo,
    ) as StrategyDemoFeedback;
    if (element.kind !== "strategy_demo") {
      return null;
    }
    if (feedback && ROOT_ID in feedback.trace.nodes) {
      const action = new vscode.CodeAction(
        "View Tree Root",
        vscode.CodeActionKind.Empty,
      );
      const tree = new TreeInfo(feedback.trace, element);
      const pointedTree = new PointedTree(tree, ROOT_ID);
      action.command = {
        command: "delphyne.anonDemoCmd",
        title: "View Tree Destination",
        arguments: [() => this.treeView.setPointedTree(pointedTree)],
      };
      return action;
    }
    return null;
  }

  private viewTestDestination(element: DemoElement): vscode.CodeAction | null {
    if (element.kind !== "strategy_demo") {
      return null;
    }
    const specific = element.specific;
    if (!specific || specific.kind !== "test") {
      return null;
    }
    const feedback = this.demosManager.getFeedback(
      element.uri,
      element.demo,
    ) as StrategyDemoFeedback | null;
    if (!feedback) {
      return null;
    }
    const node_id = feedback.test_feedback[specific.test_index].node_id;
    if (node_id !== null && node_id in feedback.trace.nodes) {
      const action = new vscode.CodeAction(
        "View Test Destination",
        vscode.CodeActionKind.Empty,
      );
      const tree = new TreeInfo(feedback.trace, element);
      const pointedTree = new PointedTree(tree, node_id);
      action.command = {
        command: "delphyne.anonDemoCmd",
        title: "View Test Destination",
        arguments: [
          () => {
            this.treeView.setPointedTree(pointedTree);
          },
        ],
      };
      return action;
    }
    return null;
  }

  private addImplicitAnswers(element: DemoElement): vscode.CodeAction[] {
    const editor = vscode.window.activeTextEditor;
    if (!editor || element.kind !== "strategy_demo") {
      return [];
    }
    const feedback = this.demosManager.getFeedback(
      element.uri,
      element.demo,
    ) as StrategyDemoFeedback | null;
    const demo = this.demosManager.getDemonstration(
      element.uri,
      element.demo,
    ) as StrategyDemo | null;
    if (!demo || !feedback) {
      return [];
    }
    const implicit = Object.entries(feedback.implicit_answers);
    const actions: vscode.CodeAction[] = [];
    for (const [category, answers] of implicit) {
      const action = new vscode.CodeAction(
        `Add Implicit Answers (${category})`,
        vscode.CodeActionKind.Empty,
      );
      action.command = {
        command: "delphyne.anonDemoCmd",
        title: "Add Implicit Answers",
        arguments: [
          () => {
            const queries = answers.map((ia) => {
              if (ia.comment) {
                log.info(`Adding implicit answer: ${ia.comment}`);
              }
              return {
                name: ia.query_name,
                args: ia.query_args,
                answer: answerFromImplicitAnswer(ia),
              };
            });
            addQueries(queries, demo, editor);
          },
        ],
      };
      actions.push(action);
    }
    return actions;
  }

  private answerQuery(
    element: DemoElement,
    promptOnly: boolean,
  ): vscode.CodeAction | null {
    const query = queryOfDemoElement(element);
    if (!query) {
      return null;
    }
    const args = {
      query: query.query,
      args: query.args,
      prompt_only: promptOnly,
      model: "gpt-4o",
      num_answers: 1,
      iterative_mode: false,
      budget: null,
    };
    const execute = promptOnly;
    const cmd = { command: "answer_query", args };
    const title = promptOnly ? "See Prompt" : "Answer Query";
    const action = new vscode.CodeAction(title, vscode.CodeActionKind.Empty);
    action.command = {
      command: "delphyne.createCommandBuffer",
      title,
      arguments: [cmd, execute],
    };
    return action;
  }
}

function answerFromImplicitAnswer(ia: ImplicitAnswer): Answer {
  const answer: Answer = {} as Answer;
  answer.answer = ia.answer_content;
  if (ia.answer_mode !== undefined && ia.answer_mode !== null) {
    answer.mode = ia.answer_mode;
  }
  if (ia.answer_tool_calls && ia.answer_tool_calls.length > 0) {
    answer.call = ia.answer_tool_calls as ToolCall[];
  }
  if (typeof ia.answer_content === "string" && ia.answer_structured) {
    answer.structured = true;
  }
  if (ia.answer_justification) {
    answer.justification = ia.answer_justification;
  }
  return answer;
}

//////
/// Commands
//////

async function evaluateDemo(
  element: DemoElement,
  executionContext: CommandExecutionContext,
  server: DelphyneServer,
  demosManager: DemosManager,
) {
  const demo = JSON.parse(element.demo) as StrategyDemo;
  const task = server.launchTask(
    {
      name: "evaluate",
      arg: demo.strategy,
      origin: element,
    },
    {},
    "demo-feedback",
    {
      demo,
      context: executionContext,
      workspace_root: getWorkspaceRoot(element.uri.fsPath),
    },
  );
  const outcome = await task.outcome;
  const feedback = outcome.result as DemoFeedback;
  // The world may have changed a lot when we arrive here!
  demosManager.receiveFeedback(element.uri, element.demo, feedback);
}

async function evaluateAllDemos(
  server: DelphyneServer,
  demosManager: DemosManager,
) {
  const editor = vscode.window.activeTextEditor;
  if (!editor) {
    return;
  }
  const exe = getLocalCommandExecutionContext(editor.document);
  const elements = demosManager.getAllDemoElements(editor.document.uri);
  if (!elements) {
    return;
  }
  for (const element of elements) {
    await evaluateDemo(element, exe, server, demosManager);
  }
}<|MERGE_RESOLUTION|>--- conflicted
+++ resolved
@@ -6,14 +6,6 @@
 import { DemosManager } from "./demos_manager";
 import { DelphyneServer } from "./server";
 import { DemoElement, queryOfDemoElement } from "./elements";
-<<<<<<< HEAD
-import {
-  DemoFeedback,
-  ImplicitAnswer,
-  StrategyDemoFeedback,
-} from "./stubs/feedback";
-=======
->>>>>>> 1c69f170
 import {
   DemoFeedback,
   ImplicitAnswer,
