--- conflicted
+++ resolved
@@ -1,10 +1,6 @@
 [project]
 name = "delphyne"
-<<<<<<< HEAD
-version = "0.11.1"
-=======
 version = "0.13.0"
->>>>>>> 1c69f170
 description = ""
 authors = [{name="Jonathan Laurent", email="jonathan.laurent@cs.cmu.edu"}]
 readme = "README.md"
