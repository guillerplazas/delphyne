--- conflicted
+++ resolved
@@ -55,14 +55,6 @@
     unused_hints: list[refs.Hint] = field(default_factory=list[refs.Hint])
 
 
-<<<<<<< HEAD
-type ImplicitAnswerResolver = Callable[
-    [], tuple[fb.ImplicitAnswerCategory, refs.Answer] | None
-]
-
-
-=======
->>>>>>> 1c69f170
 class HintResolver(ABC):
     """
     An oracle for answering queries, with or without hints.
@@ -81,27 +73,16 @@
 
     @abstractmethod
     def answer_without_hint(
-<<<<<<< HEAD
-        self,
-        query: dp.AttachedQuery[Any],
-        implicit_answer: ImplicitAnswerResolver | None,
-=======
         self, query: dp.AttachedQuery[Any], tree: AnyTree
->>>>>>> 1c69f170
     ) -> refs.Answer | None:
         """
         Try and answer a query without a hint.
 
         Arguments:
             query: The query to answer.
-<<<<<<< HEAD
-            implicit_answer: A function to call to try and generate
-                implicit answers in case no default is available.
-=======
             tree: The tree that the query belongs to. This information
                 may be useful for generating implicit answers (see
                 `ImplicitAnswerGenerator`).
->>>>>>> 1c69f170
         """
         pass
 
@@ -275,14 +256,7 @@
             encountered.space_tags[tag] += 1
         match source:
             case dp.AttachedQuery():
-<<<<<<< HEAD
-                implicit = None
-                if isinstance(tree.node, dp.ComputationNode):
-                    implicit = _implicit_answer_with_compute(tree.node)
-                return self.answer_from_hints(tree, source, hints, implicit)
-=======
                 return self.answer_from_hints(tree, source, hints)
->>>>>>> 1c69f170
             case dp.NestedTree():
                 tree = source.spawn_tree()
                 # New selector
@@ -357,10 +331,6 @@
         tree: AnyTree,
         query: dp.AttachedQuery[Any],
         hints: Sequence[refs.Hint],
-<<<<<<< HEAD
-        implicit: ImplicitAnswerResolver | None,
-=======
->>>>>>> 1c69f170
     ) -> tuple[dp.Tracked[Any], Sequence[refs.Hint]]:
         assert self.hint_resolver is not None
         if self.tracer is not None:
@@ -390,11 +360,7 @@
                 hints = hints[1:]
         # If we could not use a hint, we try with the default answer
         if answer is None:
-<<<<<<< HEAD
-            answer = self.hint_resolver.answer_without_hint(query, implicit)
-=======
             answer = self.hint_resolver.answer_without_hint(query, tree)
->>>>>>> 1c69f170
         # If we still cannot, resolve, maybe the query has a default answer
         if answer is None:
             if (defa := query.query.default_answer()) is not None:
