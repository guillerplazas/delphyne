"""
FastAPI Application.
"""

from pathlib import Path
from typing import Annotated

from fastapi import Body, FastAPI
from fastapi.requests import Request
from fastapi.responses import StreamingResponse

import delphyne.analysis as analysis
import delphyne.analysis.feedback as fb
import delphyne.core_and_base as dp
import delphyne.server.execute_command as cm
import delphyne.stdlib as std
import delphyne.stdlib.tasks as ta
from delphyne.server.task_launchers import TaskLauncher


def make_server(launcher: TaskLauncher):
    app = FastAPI()

    @app.get("/ping-delphyne")
    def _():
        return "OK"

    @app.post("/demo-feedback")
    def _(
        request: Request,
        # Strangely: `demo: dp.Demo` does not work with fastapi...
        demo: dp.QueryDemo | dp.StrategyDemo,
        context: ta.CommandExecutionContext,
        workspace_root: Annotated[str, Body(embed=True)],
    ):
        stream_eval = ta.stream_of_fun(analysis.evaluate_demo)
        extra = std.stdlib_globals()
        context = context.with_root(Path(workspace_root))
        stream = launcher(
            request,
            fb.DemoFeedback,
            stream_eval,
            demo,
<<<<<<< HEAD
            context,
=======
            context.base,
>>>>>>> 1c69f170
            extra_objects=extra,
            answer_database_loader=dp.standard_answer_loader(
                Path(workspace_root)
            ),
<<<<<<< HEAD
=======
            load_implicit_answer_generators=(
                std.stdlib_implicit_answer_generators_loader(context.data_dirs)
            ),
>>>>>>> 1c69f170
        )
        return StreamingResponse(stream, media_type="text/event-stream")

    @app.post("/count")
    async def _(request: Request, n: Annotated[int, Body(embed=True)]):
        stream = launcher(request, int, ta.counting_generator, n)
        return StreamingResponse(stream, media_type="text/event-stream")

    @app.post("/execute-command")
    async def _(
        request: Request,
        spec: cm.CommandSpec,
        context: ta.CommandExecutionContext,
        workspace_root: Annotated[str, Body(embed=True)],
    ):
        stream = launcher(
            request,
            ta.CommandResult,
            cm.execute_command,
            context,
            Path(workspace_root),
            spec,
        )
        return StreamingResponse(stream, media_type="text/event-stream")

    return app<|MERGE_RESOLUTION|>--- conflicted
+++ resolved
@@ -41,21 +41,14 @@
             fb.DemoFeedback,
             stream_eval,
             demo,
-<<<<<<< HEAD
-            context,
-=======
             context.base,
->>>>>>> 1c69f170
             extra_objects=extra,
             answer_database_loader=dp.standard_answer_loader(
                 Path(workspace_root)
             ),
-<<<<<<< HEAD
-=======
             load_implicit_answer_generators=(
                 std.stdlib_implicit_answer_generators_loader(context.data_dirs)
             ),
->>>>>>> 1c69f170
         )
         return StreamingResponse(stream, media_type="text/event-stream")
 
