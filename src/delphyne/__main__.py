--- conflicted
+++ resolved
@@ -100,12 +100,7 @@
         file_path = Path(file)
         workspace_dir = self._workspace_dir_for(file_path)
         config = load_config(workspace_dir, local_config_from=file_path)
-<<<<<<< HEAD
-        context = config.base
-        feedback = check_demo_file(file_path, context, workspace_dir)
-=======
         feedback = check_demo_file(file_path, config, workspace_dir)
->>>>>>> 1c69f170
         self._process_diagnostics(feedback.warnings, feedback.errors)
 
     def run(
